--- conflicted
+++ resolved
@@ -334,13 +334,8 @@
     font-weight: bold;
 }
 
-<<<<<<< HEAD
-div.admonition, div.topic, pre, div[class|="highlight"] {
-    clear: both;
-=======
 div.admonition, div.topic, blockquote {
     clear: left;
->>>>>>> c2967008
 }
 
 /* -- topics ---------------------------------------------------------------- */
@@ -389,8 +384,6 @@
     margin-bottom: 0;
 }
 
-<<<<<<< HEAD
-=======
 div.sidebar::after,
 div.topic::after,
 div.admonition::after,
@@ -400,7 +393,6 @@
     clear: both;
 }
 
->>>>>>> c2967008
 /* -- tables ---------------------------------------------------------------- */
 
 table.docutils {
@@ -536,30 +528,6 @@
     list-style: upper-roman;
 }
 
-<<<<<<< HEAD
-ol > li:first-child > :first-child,
-ul > li:first-child > :first-child {
-    margin-top: 0px;
-}
-
-ol ol > li:first-child > :first-child,
-ol ul > li:first-child > :first-child,
-ul ol > li:first-child > :first-child,
-ul ul > li:first-child > :first-child {
-    margin-top: revert;
-}
-
-ol > li:last-child > :last-child,
-ul > li:last-child > :last-child {
-    margin-bottom: 0px;
-}
-
-ol ol > li:last-child > :last-child,
-ol ul > li:last-child > :last-child,
-ul ol > li:last-child > :last-child,
-ul ul > li:last-child > :last-child {
-    margin-bottom: revert;
-=======
 :not(li) > ol > li:first-child > :first-child,
 :not(li) > ul > li:first-child > :first-child {
     margin-top: 0px;
@@ -585,7 +553,7 @@
 ol.simple p,
 ul.simple p {
     margin-bottom: 0;
->>>>>>> c2967008
+
 }
 
 dl.footnote > dt,
