--- conflicted
+++ resolved
@@ -3,30 +3,14 @@
 import pandas as pd
 import os
 
-
 class Gen3Error(Exception):
-<<<<<<< HEAD
-=======
     pass
-
 
 class Gen3SubmissionQueryError(Gen3Error):
     pass
 
-
-class Gen3UserError(Gen3Error):
->>>>>>> 8fd67fdf
-    pass
-
-
-class Gen3SubmissionQueryError(Gen3Error):
-    pass
-
-
 class Gen3UserError(Gen3Error):
     pass
-
-
 
 class Gen3Submission:
     """Submit/Export/Query data from a Gen3 Submission system.
@@ -424,40 +408,12 @@
             >>> Gen3Submission.submit_file("DCF-CCLE","data_spreadsheet.tsv")
 
         """
-<<<<<<< HEAD
-        api_url = "{}/api/v0/submission/getschema".format(self._endpoint)
-        output = requests.get(api_url).text
-        data = json.loads(output)
-        return data
-
-
-    def submit_file(self, project_id, filename, chunk_size=30, row_offset=0):
-        """Submit data in a spreadsheet file containing multiple records in rows to a Gen3 Data Commons.
-
-        Args:
-            project_id (str): The project_id to submit to.
-            filename (str): The file containing data to submit. The format can be TSV, CSV or XLSX (first worksheet only for now).
-            chunk_size (integer): The number of rows of data to submit for each request to the API.
-            row_offset (integer): The number of rows of data to skip; '0' starts submission from the first row and submits all data.
-
-        Examples:
-            This submits a spreadsheet file containing multiple records in rows to the CCLE project in the sandbox commons.
-
-            >>> Gen3Submission.submit_file("DCF-CCLE","data_spreadsheet.tsv")
-
-        """
-=======
->>>>>>> 8fd67fdf
         # Read the file in as a pandas DataFrame
         f = os.path.basename(filename)
         if f.lower().endswith(".csv"):
             df = pd.read_csv(filename, header=0, sep=",", dtype=str).fillna("")
         elif f.lower().endswith(".xlsx"):
-<<<<<<< HEAD
-            xl = pd.ExcelFile(filename, dtype=str)  # load excel file
-=======
             xl = pd.ExcelFile(filename)  # load excel file
->>>>>>> 8fd67fdf
             sheet = xl.sheet_names[0]  # sheetname
             df = xl.parse(sheet)  # save sheet as dataframe
             converters = {
@@ -523,10 +479,7 @@
                 ).text
             except requests.exceptions.ConnectionError as e:
                 results["details"].append(e.message)
-<<<<<<< HEAD
-=======
                 continue
->>>>>>> 8fd67fdf
 
             # Handle the API response
             if (
@@ -549,10 +502,6 @@
                     raise Gen3Error("Unable to parse API response as JSON!")
 
                 if "message" in json_res and "code" not in json_res:
-<<<<<<< HEAD
-                    print(json_res)  # trouble-shooting
-=======
->>>>>>> 8fd67fdf
                     print(
                         "\t No code in the API response for Chunk {}: {}".format(
                             str(count), json_res.get("message")
@@ -562,11 +511,7 @@
                     results["responses"].append(
                         "Error Chunk {}: {}".format(str(count), json_res.get("message"))
                     )
-<<<<<<< HEAD
-                    results["other"].append(json_res.get("message"))
-=======
                     results["other"].append(json_res.get("transactional_errors"))
->>>>>>> 8fd67fdf
 
                 elif "code" not in json_res:
                     print("\t Unhandled API-response: {}".format(response))
@@ -665,7 +610,6 @@
         print("Successful records: {}".format(str(len(set(results["succeeded"])))))
         print("Failed invalid records: {}".format(str(len(results["invalid"]))))
 
-<<<<<<< HEAD
         return results
 
     def write_tsvs_from_results(self,invalid_ids,filename):
@@ -692,7 +636,4 @@
         print('\t' + invalid_file)
         invalid_df.to_csv(invalid_file, sep='\t', index=False, encoding='utf-8')
 
-        return invalid_df
-=======
-        return results
->>>>>>> 8fd67fdf
+        return invalid_df