[tool.poetry]
name = "gen3"
homepage = "https://gen3.org/"
version = "4.6.2"
description = "Gen3 CLI and Python SDK"
authors = ["Center for Translational Data Science at the University of Chicago <support@datacommons.io>"]
license = "Apache-2.0"
packages = [
    { include = "gen3" },
]
classifiers = [
    "Development Status :: 4 - Beta",
    "Intended Audience :: Science/Research",
    "Intended Audience :: Developers",
    "License :: OSI Approved :: Apache Software License",
    "Programming Language :: Python :: 3.8",
    "Topic :: Scientific/Engineering",
]

[tool.poetry.dependencies]
python = ">=3.6,<=3.10"
requests = "*"
indexclient = ">=1.6.2"
drsclient = "<1.0.0"
aiohttp = "*"
backoff = "*"
click = "*"
pandas = "*"
jsonschema = "*"
dataclasses-json = "*"
pypfb = "<1.0.0"
cdislogging = ">=1.1.1"
fastavro = "^1.4.7"
tqdm = ">=4.61.2"
humanfriendly ="*"
python-dateutil = "*"
aiofiles = "^0.8.0"

[tool.poetry.dev-dependencies]
<<<<<<< HEAD
pytest = ">=6.0"
=======
pytest = ">=6.0.0"
>>>>>>> 3fe8beda
pytest-cov = "*"
requests-mock = "*"
cdisutilstest = { git = "https://github.com/uc-cdis/cdisutils-test.git", tag = "1.0.0" }
doiclient = { git = "https://github.com/uc-cdis/doiclient.git", tag = "1.0.0" }
dosclient = { git = "https://github.com/uc-cdis/dosclient.git", tag = "1.0.0" }
hsclient = { git = "https://github.com/uc-cdis/hsclient.git", tag = "1.0.0" }
indexd = { git = "https://github.com/uc-cdis/indexd.git", tag = "2.14.1" }

[tool.pytest.ini_options]
minversion = "6.0"
addopts = "-v"
testpaths = [
    "tests",
]

[tool.poetry.scripts]
gen3 = 'gen3.cli.__main__:main'

[tool.poetry.plugins."gen3.plugins"]

[build-system]
requires = ["poetry>=0.12"]
build-backend = "poetry.masonry.api"

[tool.pytest.ini_options]
minversion = "6.0"
addopts = "-vv"
testpaths = [
    "tests",
]<|MERGE_RESOLUTION|>--- conflicted
+++ resolved
@@ -29,7 +29,6 @@
 jsonschema = "*"
 dataclasses-json = "*"
 pypfb = "<1.0.0"
-cdislogging = ">=1.1.1"
 fastavro = "^1.4.7"
 tqdm = ">=4.61.2"
 humanfriendly ="*"
@@ -37,11 +36,7 @@
 aiofiles = "^0.8.0"
 
 [tool.poetry.dev-dependencies]
-<<<<<<< HEAD
-pytest = ">=6.0"
-=======
 pytest = ">=6.0.0"
->>>>>>> 3fe8beda
 pytest-cov = "*"
 requests-mock = "*"
 cdisutilstest = { git = "https://github.com/uc-cdis/cdisutils-test.git", tag = "1.0.0" }
@@ -49,13 +44,6 @@
 dosclient = { git = "https://github.com/uc-cdis/dosclient.git", tag = "1.0.0" }
 hsclient = { git = "https://github.com/uc-cdis/hsclient.git", tag = "1.0.0" }
 indexd = { git = "https://github.com/uc-cdis/indexd.git", tag = "2.14.1" }
-
-[tool.pytest.ini_options]
-minversion = "6.0"
-addopts = "-v"
-testpaths = [
-    "tests",
-]
 
 [tool.poetry.scripts]
 gen3 = 'gen3.cli.__main__:main'
